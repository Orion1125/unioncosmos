--- conflicted
+++ resolved
@@ -40,9 +40,6 @@
 fuzzing-code-coverage
 
 *.wasm
-<<<<<<< HEAD
-dist
-=======
 _
 bun.lockb
->>>>>>> 14b941d5
+dist